[build-system]
requires = ["hatchling"]
build-backend = "hatchling.build"

[project]
name = "eosdxanalysis"
<<<<<<< HEAD
version = "2.12.0"
=======
version = "2.11.2"
>>>>>>> a617dff4
authors = [
  { name="Jonathan Friedman", email="jfriedman@eosdx.com" },
]
description = "Eos Dx XRD Analysis Software"
readme = "README.md"
requires-python = ">=3.10"
classifiers = [
    "Programming Language :: Python :: 3",
    "Operating System :: OS Independent",
]

[project.urls]
"Homepage" = "https://github.com/Eos-Dx/xrd-analysis"
"Bug Tracker" = "https://github.com/Eos-Dx/xrd-analysis/issues"<|MERGE_RESOLUTION|>--- conflicted
+++ resolved
@@ -4,11 +4,7 @@
 
 [project]
 name = "eosdxanalysis"
-<<<<<<< HEAD
-version = "2.12.0"
-=======
 version = "2.11.2"
->>>>>>> a617dff4
 authors = [
   { name="Jonathan Friedman", email="jfriedman@eosdx.com" },
 ]
