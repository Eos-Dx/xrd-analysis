<<<<<<< HEAD
404: Not Found
=======
"""
Sample calculation of the 2D Polar Discrete Fourier Transform
"""
import os
import time

import numpy as np

from scipy.ndimage import map_coordinates
from skimage.transform import warp_polar
from scipy.special import jv
from scipy.interpolate import griddata

import matplotlib.pyplot as plt

from eosdxanalysis.models.fourier_analysis import pfft2_SpaceLimited
from eosdxanalysis.models.fourier_analysis import ipfft2_SpaceLimited
from eosdxanalysis.models.polar_sampling import sampling_grid
from eosdxanalysis.models.polar_sampling import freq_sampling_grid
from eosdxanalysis.models.utils import pol2cart
from eosdxanalysis.models.utils import cart2pol
from eosdxanalysis.preprocessing.image_processing import unwarp_polar

t0 = time.time()

"""
Take Inverse DFT of DFT to get back original function
"""

N1 = 101 # radial sampling count
N2 = 51 # angular sampling count
R = 5

fsignal = np.zeros((N2, N1-1), dtype=np.complex128)
M = (N1-1)/2
fsignal[0, 0] = 5
# fsignal[int(N2/4+0.5), 0] = 5

ipdft = ipfft2_SpaceLimited(fsignal, N1, N2, R)
# Extend for 3D plotting shading purposes
ipdft_ext = np.vstack([ipdft, ipdft[0,:]])

thetamatrix, rmatrix = sampling_grid(N1, N2, R)

Xcart, Ycart = pol2cart(thetamatrix, rmatrix)
# Extend for 3D plotting shading purposes
Xcart_ext = np.vstack([Xcart, Xcart[0,:]])
Ycart_ext = np.vstack([Ycart, Ycart[0,:]])

# Take DFT of frequency signal
pdft = pfft2_SpaceLimited(ipdft, N1, N2, R)
psimatrix, rhomatrix = freq_sampling_grid(N1, N2, R)

FX, FY = pol2cart(psimatrix, rhomatrix)
FX_ext = np.vstack([FX, FX[0,:]])
FY_ext = np.vstack([FY, FY[0,:]])

"""
Synthetic patterns similar to our data
"""

gau = lambda x, a: np.exp(-(x/a)**2)
gau_2d = lambda x, y, a: np.exp(-((x/a)**2 + (y/a)**2))

a = 1.0

# The space-domain signal is sampled on the Baddour polar sampling grid
gau_signal = gau_2d(Xcart - R/2, Ycart, a) + gau_2d(Xcart + R/2, Ycart, a)

# For reference, we plot the same space-domain signal in the Cartesian grid
# Create a meshgrid
YY, XX = np.mgrid[-R:R:50j, -R:R:50j]
gau_cart = gau_2d(XX - R/2, YY, a) + gau_2d(XX + R/2, YY, a)

gau_pdft = pfft2_SpaceLimited(gau_signal, N1, N2, R)
gau_pdft_ext = np.vstack([gau_pdft, gau_pdft[0,:]])

# Now take inverse DFT of DFT

gau_ipdft = ipfft2_SpaceLimited(gau_pdft, N1, N2, R)
# Extend for 3D plotting shading purposes
gau_ipdft_ext = np.vstack([gau_ipdft, gau_ipdft[0,:]])

# Compare to input
assert(np.isclose(gau_signal, np.real_if_close(gau_ipdft, tol=1e18)).all())

# Classic DFT

gau_dft = np.fft.fft2(gau_cart)

"""
Plots
"""

# 3D Plot of Inverse DFT of DFT
fig, ax = plt.subplots(subplot_kw={"projection": "3d"})
fig.canvas.manager.set_window_title("Inverse DFT")
surf = ax.plot_surface(Xcart_ext, Ycart_ext, np.abs(ipdft_ext), cmap="gray",
                               linewidth=0, antialiased=False)
clb = fig.colorbar(surf)
ax.set_zlim(0, 1.5)
plt.title("Inverse DFT of frequency signal (Space Domain, Cartesian Grid)")

# 2D Plot
#fig = plt.figure("2D Plot Example")
#plt.scatter(Xcart, Ycart, c=np.abs(ipdft), s=0.1)
#plt.title("Inverse DFT of frequency signal")

# 2D Plot
fig = plt.figure("2D Plot Image")
plt.imshow(np.abs(ipdft), cmap="gray")
plt.ylabel("Angular Sampling")
plt.xlabel("Radial Sampling")
plt.title("Inverse DFT Image (Space Domain, Polar Grid)")

# DFT
fig = plt.figure("DFT Polar Grid")
plt.imshow(np.abs(pdft), cmap="gray")
plt.ylabel("Angular Sampling")
plt.xlabel("Radial Sampling")
plt.title("(Frequency Domain, Polar Grid)")

"""
Double Gaussian plots
"""

# Double Gaussian example Cartesian space domain
fig = plt.figure("Double Gaussian")
plt.imshow(gau_cart, cmap="gray")
plt.title("Double Gaussian Cartesian Sampling (Space Domain)")

# 3D Double Gaussian Space Domain, Cartesian
fig, ax = plt.subplots(subplot_kw={"projection": "3d"})
fig.canvas.manager.set_window_title("3D: Double Gaussian")
surf = ax.plot_surface(XX, YY, np.abs(gau_cart), cmap="gray",
                               linewidth=0, antialiased=False)
clb = fig.colorbar(surf)
ax.set_zlim(0, 1.5)
plt.title("Double Gaussian (Space Domain, Cartesian Grid)")

# Double Gaussian example PDFT
fig = plt.figure("DFT Double Gaussian")
plt.imshow(np.abs(gau_pdft), cmap="gray")
plt.title("Double Gaussian DFT (Frequency Domain)")

# Double Guassian example DFT dB
fig = plt.figure("DFT Double Gaussian")
plt.imshow(20*np.log10(np.abs(gau_pdft)), cmap="gray")
plt.title("Double Gaussian DFT (Frequency Domain) [dB]")

# 3D Plot of Double Gaussian DFT
fig, ax = plt.subplots(subplot_kw={"projection": "3d"})
fig.canvas.manager.set_window_title("3D: DFT of Double Gaussian")
surf = ax.plot_surface(FX_ext, FY_ext, np.abs(gau_pdft_ext), cmap="gray",
                               linewidth=0, antialiased=False)
clb = fig.colorbar(surf)
ax.set_zlim(0, 15)
plt.title("DFT of Double Gaussian (Frequency Domain)")

# 3D Plot of Inverse DFT of DFT
fig, ax = plt.subplots(subplot_kw={"projection": "3d"})
fig.canvas.manager.set_window_title("Inverse DFT Double Gaussian")
surf = ax.plot_surface(Xcart_ext, Ycart_ext, np.abs(gau_ipdft_ext), cmap="gray",
                               linewidth=0, antialiased=False)
clb = fig.colorbar(surf)
ax.set_zlim(0, 1.5)
plt.title("Inverse DFT of Double Gaussian DFT (Space Domain)")

# 2D Plot of original and IDFT of DFT
fig, axs = plt.subplots(1,2)
fig.canvas.manager.set_window_title("Double Gaussian Plot After DFT and IDFT (Frequency Domain, Polar Grid)")
fig.suptitle("Double Gaussian Before and After DFT + IDFT (Polar Grid)")
axs[0].imshow(np.abs(gau_ipdft), cmap="gray")
axs[0].set_title("IDFT of DFT of Double Gaussian")
axs[1].imshow(gau_signal, cmap="gray")
axs[1].set_title("Original Double Gaussian")

# Plot the classic 2D DFT
fig = plt.figure("Classic DFT of Double Gaussian")
plt.imshow(np.fft.fftshift(np.abs(gau_dft)), cmap="gray")
plt.title("Classic DFT of Double Gaussian")
plt.xlabel("X Frequency")
plt.ylabel("Y Frequency")

plt.show()
>>>>>>> ba652995
<|MERGE_RESOLUTION|>--- conflicted
+++ resolved
@@ -1,6 +1,3 @@
-<<<<<<< HEAD
-404: Not Found
-=======
 """
 Sample calculation of the 2D Polar Discrete Fourier Transform
 """
@@ -185,5 +182,4 @@
 plt.xlabel("X Frequency")
 plt.ylabel("Y Frequency")
 
-plt.show()
->>>>>>> ba652995
+plt.show()