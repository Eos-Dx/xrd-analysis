# Configuration file for the Sphinx documentation builder.
#
# For the full list of built-in configuration values, see the documentation:
# https://www.sphinx-doc.org/en/master/usage/configuration.html

# -- Project information -----------------------------------------------------
# https://www.sphinx-doc.org/en/master/usage/configuration.html#project-information

project = 'Eos Dx Analysis'
copyright = '2022, Eos Dx, Inc.'
author = 'Eos Dx, Inc.'
<<<<<<< HEAD
release = '2.12.0'
=======
release = '2.11.2'
>>>>>>> a617dff4

# -- General configuration ---------------------------------------------------
# https://www.sphinx-doc.org/en/master/usage/configuration.html#general-configuration

extensions = [
        'sphinx_automodapi.automodapi',
        'sphinx.ext.autodoc',
        'sphinx.ext.autosectionlabel',
        'sphinx.ext.autosummary',
        'sphinx.ext.napoleon',
        'numpydoc',
        ]

# Make sure the target is unique
autosectionlabel_prefix_document = True

templates_path = ['_templates']
exclude_patterns = []

import sys, os
sys.path.insert(0, os.path.abspath('../'))


# -- Options for HTML output -------------------------------------------------
# https://www.sphinx-doc.org/en/master/usage/configuration.html#options-for-html-output

html_theme = 'pydata_sphinx_theme'
html_static_path = ['_static']<|MERGE_RESOLUTION|>--- conflicted
+++ resolved
@@ -9,11 +9,7 @@
 project = 'Eos Dx Analysis'
 copyright = '2022, Eos Dx, Inc.'
 author = 'Eos Dx, Inc.'
-<<<<<<< HEAD
-release = '2.12.0'
-=======
 release = '2.11.2'
->>>>>>> a617dff4
 
 # -- General configuration ---------------------------------------------------
 # https://www.sphinx-doc.org/en/master/usage/configuration.html#general-configuration
