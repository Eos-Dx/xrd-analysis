name: C:\Custom\Programs\Tools\Miniforge
channels:
  - conda-forge
dependencies:
<<<<<<< HEAD
  - numpy
  - python
  - scikit-image
  - scikit-learn
  - notebook
  - scipy
  - matplotlib
  - jupyter
  - pandas
  - boto3
  - opencv
  - gh
=======
  - python=3.9
  - conda==4.12.0
  - pip
  - miniforge_console_shortcut=1
  - m2-base
prefix: C:\Custom\Programs\Tools\Miniforge
>>>>>>> 2983e56e
<|MERGE_RESOLUTION|>--- conflicted
+++ resolved
@@ -2,24 +2,9 @@
 channels:
   - conda-forge
 dependencies:
-<<<<<<< HEAD
-  - numpy
-  - python
-  - scikit-image
-  - scikit-learn
-  - notebook
-  - scipy
-  - matplotlib
-  - jupyter
-  - pandas
-  - boto3
-  - opencv
-  - gh
-=======
   - python=3.9
   - conda==4.12.0
   - pip
   - miniforge_console_shortcut=1
   - m2-base
-prefix: C:\Custom\Programs\Tools\Miniforge
->>>>>>> 2983e56e
+prefix: C:\Custom\Programs\Tools\Miniforge