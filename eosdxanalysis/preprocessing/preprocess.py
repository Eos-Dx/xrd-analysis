import os
import glob
import argparse
import json
from datetime import datetime

import numpy as np
import pandas as pd

import matplotlib.pyplot as plt
import matplotlib as mpl
import matplotlib.colors as colors

from scipy import ndimage
from skimage.filters import threshold_local
from skimage.transform import rotate
import imageio

from eosdxanalysis.preprocessing.center_finding import find_center
from eosdxanalysis.preprocessing.center_finding import find_centroid
from eosdxanalysis.preprocessing.utils import create_circular_mask
from eosdxanalysis.preprocessing.utils import gen_rotation_line
from eosdxanalysis.preprocessing.utils import get_angle
from eosdxanalysis.preprocessing.denoising import filter_strays
from eosdxanalysis.preprocessing.image_processing import centerize
from eosdxanalysis.preprocessing.image_processing import convert_to_cv2_img
from eosdxanalysis.preprocessing.image_processing import crop_image
from eosdxanalysis.preprocessing.image_processing import quadrant_fold


"""
Performs preprocessing pipeline
"""

ABBREVIATIONS = {
        # output style: output style abbreviation
        "centered_rotated": "CR",
        "centered_rotated_quad_folded": "CRQF",
        "local_thresh_centered_rotated": "LTCR",
        "local_thresh_centered_rotated_quad_folded": "LTCRQF",
        }

OUTPUT_MAP = {
        # Maps output style to input plan
        "centered_rotated":"centerize_rotate",
        "centered_rotated_quad_folded":"centerize_rotate_quad_fold",
        "local_thresh_centered_rotated":"local_thresh_centerize_rotate",
        "local_thresh_centered_rotated_quad_folded":"local_thresh_centerize_rotate_quad_fold",
        }

INVERSE_OUTPUT_MAP = {
        # Maps preprocessing plan to output style
        "centerize_rotate":"centered_rotated",
        "centerize_rotate_quad_fold":"centered_rotated_quad_folded",
        "local_thresh_centerize_rotate":"local_thresh_centered_rotated",
        "local_thresh_centerize_rotate_quad_fold":"local_thresh_centered_rotated_quad_folded",
        }


class PreprocessData(object):
    """
    Class to run processing pipeline on data set.
    """

    def __init__(self, filename=None, parent_dir=None, samples_dir=None,
            input_dir=None, output_dir=None, params={}):
        # Store input and output directories
        self.parent_dir = parent_dir
        self.samples_dir = samples_dir
        self.input_dir = input_dir
        self.output_dir = output_dir

        # If we are provided with a single image, set its full path
        if filename != None and input_dir != None:
            # Collect full file fullpath into a single-element list
            filenames_fullpaths = [os.path.join(input_dir, filename)]

        # Else we are provided with an input directory
        elif filename == None and input_dir != None:
            # Get sorted list of filenames
            filenames_fullpaths = glob.glob(os.path.join(input_dir,"*.txt"))
            filenames_fullpaths.sort()

        # Store filenames (these are full paths)
        self.filenames_fullpaths = filenames_fullpaths

        # Load data from files and store
        # Vectorization/parallelization
        # df_list = [pd.read_csv(datafile) for datafile in filenames_fullpaths]
        # self.df_list = df_list

        # Store parameters
        self.params = params

        self.cache = {}
        self.cache["original"] = []
        self.cache["local_thresh"] = []
        for plan in OUTPUT_MAP.keys():
            self.cache[plan] = []

        return super().__init__()

    def preprocess(self, denoise=False, visualize=False, plans=["centerize_rotate"],
                        mask_style="both"):
        """
        Run all preprocessing steps

        Plan options include:
        - centerize_rotate
        - quad_fold
        - local_thresh_centerize_rotate
        - local_thresh_quad_fold

        Mask options include:
        - beam
        - corners
        - both
        """
        # Get and set parameters
        self.plans = plans
        params = self.params
        h = params.get("h")
        w = params.get("w")
        beam_rmax = params.get("beam_rmax")
        rmin = params.get("rmin")
        rmax = params.get("rmax")
        eyes_rmin = params.get("eyes_rmin")
        eyes_rmax = params.get("eyes_rmax")
        eyes_blob_rmax = params.get("eyes_blob_rmax")
        eyes_percentile = params.get("eyes_percentile")
        local_thresh_block_size = params.get("local_thresh_block_size")

        # Set mask style from params if crop_style is set
        mask_style = params.get("crop_style", mask_style)

        # Get filename info
        filenames_fullpaths = self.filenames_fullpaths

        # Set timestamp
        timestr = "%Y%m%dT%H%M%S.%f"
        timestamp = datetime.utcnow().strftime(timestr)
        self.timestamp = timestamp

        # sample_count
        for filename_fullpath in filenames_fullpaths:
            # Load file
            sample = np.loadtxt(filename_fullpath)
            # Store original in cache
            self.cache["original"].append(sample)

            for plan in plans:

                if plan == "centerize_rotate":
                    # Centerize and rotate
                    centered_rotated_image, center, new_center, angle = self.centerize_and_rotate(sample)
                    # Set output
                    output = centered_rotated_image

                    if mask_style:
                        output = self.mask(centered_rotated_image, style=mask_style)

                    self.cache["centered_rotated"].append(output)

                if plan == "centerize_rotate_quad_fold":
                    # Centerize and rotate
                    centered_rotated_image, center, new_center, angle = self.centerize_and_rotate(sample)
                    # Quad fold
                    centered_rotated_quad_folded_image = quadrant_fold(centered_rotated_image)
                    # Set output
                    output = centered_rotated_quad_folded_image

                    if mask_style:
                        output = self.mask(centered_rotated_quad_folded_image, style=mask_style)

                    self.cache["centered_rotated_quad_folded"].append(output)

                if plan == "local_thresh_centerize_rotate":
                    # Take local threshold
                    local_thresh_image = threshold_local(sample, local_thresh_block_size)
                    # Centerize and rotate
                    local_thresh_centered_rotated_image, center, new_center, angle = self.centerize_and_rotate(local_thresh_image)
                    # Set output
                    output = local_thresh_centered_rotated_image

                    if mask_style:
                        output = self.mask(local_thresh_centered_rotated_image, style=mask_style)

                    self.cache["local_thresh_centered_rotated"].append(output)

                if plan == "local_thresh_centerize_rotate_quad_fold":
                    # Take local threshold
                    local_thresh_image = threshold_local(sample, local_thresh_block_size)
                    # Centerize and rotate
                    local_thresh_centered_rotated_image, center, new_center, angle = self.centerize_and_rotate(local_thresh_image)
                    # Quad fold
                    local_thresh_centered_rotated_quad_folded_image = quadrant_fold(local_thresh_centered_rotated_image)
                    # Set output
                    output = local_thresh_centered_rotated_quad_folded_image

                    if mask_style:
                        output = self.mask(local_thresh_quad_folded_image, style=mask_style)

                    self.cache["local_thresh_centered_rotated_quad_folded"].append(output)

            if visualize:
                # Recenter image
                local_thresh_image = self.cache["local_thresh"][0]

                # Plot
                fig = plt.figure(dpi=100)
                fig.set_size_inches(4*4,4*1) # x,y
                fig.set_facecolor("white")
                filename = os.path.basename(filename_fullpath)
                fig.suptitle("Preprocessing "+filename)

        #         # Plot histograms
        #         fig.add_subplot(1,2,1)
        #         plt.hist(sample, bins=25, range=(0,100))
        #         plt.title("Original Sample Intensities")

        #         fig.add_subplot(1,2,2)
        #         plt.hist(orig_centered, bins=25, range=(0,100))
        #         plt.title("Centerized Sample Intensities")

        #         print(np.sum(sample),np.sum(orig_centered))

                # Original image
                ax1 = fig.add_subplot(1,4,1)
                plt.imshow(20*np.log10(beam_masked_img+1))
                plt.plot(center[1],center[0],marker='o',color='g')
                ax1.add_artist(mpl.lines.Line2D(*pre_rotation_line,color='g'))
                plt.title("Original [dB+1]")

                # Plot 9A features region of interest
                fig.add_subplot(1,4,2)
                plt.imshow(eye_roi)
    #             plt.imshow(eye_roi_binary)
                plt.plot(initial_max_centroid[1],initial_max_centroid[0],marker='o',color='r')
                plt.plot(eye_max_blob_centroid[1],eye_max_blob_centroid[0],marker='o',color='g')
                plt.title("Feature: 9A Arc Maximas")

                # Final results denoised
                fig.add_subplot(1,4,3)
                plt.imshow(scaled_masked_img)
                plt.plot(256//2,256//2,marker='o',color='g')
                plt.hlines(256//2,256//2-100,256//2+100,color='g')
                plt.title("Rotated Centered Denoised")

                # Original plot preprocessed
                fig.add_subplot(1,4,4)
                plt.imshow(20*np.log10(orig_preprocessed+1))
                plt.title("Rotated Centered Original [dB+1]")

        #         # Quadrant-folded image
        #         fig.add_subplot(1,4,4)
        #         plt.imshow(quad_masked)
        #         plt.title("Quadrant-Folded Original [dB+1]")

                plt.show()

    def find_eye_rotation_angle(self, image, center):
        """
        Find the rotation angle of the original XRD pattern using the following steps:
        1. Find centroid maximum intensities in 9A "eye" feature region
        2. Convert 9A features to binary blobs and find centroid
        3. Calculate rotation angle from image center to blob centroid

        We work on the original image here to find the rotation angle,
        not on the centered and rotated image.

        Inputs:
        - image
        - center of image
        """
        params = self.params
        h = params.get("h")
        w = params.get("w")
        beam_rmax = params.get("beam_rmax")
        rmin = params.get("rmin")
        rmax = params.get("rmax")
        eyes_rmin = params.get("eyes_rmin")
        eyes_rmax = params.get("eyes_rmax")
        eyes_blob_rmax = params.get("eyes_blob_rmax")
        eyes_percentile = params.get("eyes_percentile")
        local_thresh_block_size = params.get("local_thresh_block_size")

        # 1. Find the 9A arc maxima features

        # Perform local thresholding on original
        local_thresh_image = threshold_local(image, local_thresh_block_size)

        # Add local threshold image to cache
        self.cache["local_thresh"].append(local_thresh_image)

        # Apply circular mask as a digital beamstop to center
        beam_mask = create_circular_mask(h,w,center=center,rmin=rmin,rmax=rmax)
        # masked_image = np.copy(local_thresh_image)
        masked_image = np.copy(image)
        masked_image[~beam_mask] = 0

        # Get the max_centroid as a starting guess
        initial_max_centroid = find_center(masked_image,mask_center=center,
                method="max_centroid",rmin=eyes_rmin,rmax=eyes_rmax)

        # 2. Use percentile thresholding to convert 9A arc maxima features to blobs

        # Create mask for eye region
        eye_mask = create_circular_mask(h,w,center=center,rmin=eyes_rmin,rmax=eyes_rmax)
        # Use local threshold results
        eye_roi = np.copy(local_thresh_image)
        eye_roi[~eye_mask] = 0
        eye_roi_binary = np.copy(eye_roi)
        # Calculate percentile
        percentile = np.percentile(eye_roi_binary,eyes_percentile)
        # Binary threshold based on percentile
        eye_roi_binary[eye_roi_binary < percentile] = 0
        eye_roi_binary[eye_roi_binary >= percentile] = 1

        # Now calculate centroid of max blob

        # Now set region of interest for maximum
        eye_max_roi_mask = create_circular_mask(h,w,center=initial_max_centroid,rmax=eyes_blob_rmax)
        # Mask out areas outside of eye max roi
        eye_max_roi = np.copy(eye_roi_binary)
        eye_max_roi[~eye_max_roi_mask] = 0
        # Take centroid of this
        eye_max_roi_coordinates = np.array(np.where(eye_max_roi == 1)).T
        eye_max_blob_centroid = find_centroid(eye_max_roi_coordinates)

        # 3. Calculate the rotation angle of the XRD pattern using result from 9A feature analysis

        # Calculate angle between two points
        angle = get_angle(center, eye_max_blob_centroid)
        return angle

    def centerize_and_rotate(self, image):
        """
        Given an input image, perform the following steps:
        1. determine its center
        2. centerize
        3. find rotation angle
        4. rotate
        """
        params = self.params
        h = params.get("h")
        w = params.get("w")
        beam_rmax = params.get("beam_rmax")
        rmin = params.get("rmin")
        rmax = params.get("rmax")

        # Find center using original image
        center = find_center(image,method="max_centroid",rmax=beam_rmax)
        # Find eye rotation using original image
        angle = self.find_eye_rotation_angle(image, center)
        # Centerize the image
        centered_image_large, new_center = centerize(image, center)
        # Rotate the image
        # Note temporary center notation switch to col, row
        # in skimage.transform.rotate
        centered_rotated_image_large = rotate(centered_image_large, -angle,
                                        resize=False,
                                        center=(new_center[1], new_center[0]))
        # Crop to original size
        centered_rotated_image = crop_image(centered_rotated_image_large, h, w, new_center)
        return centered_rotated_image, center, new_center, angle

    def mask(self, image, style="both"):
        """
        Mask an image according to style:
        - "beam" means beam mask only
        - "outer" means outer ring mask only
        - "both" means annulus
        """
        params = self.params
        h = params.get("h")
        w = params.get("w")
        rmin = params.get("rmin")
        rmax = params.get("rmax")

        # Mask
        if style == "both":
            # Mask out beam and area outside outer ring
            roi_mask = create_circular_mask(h,w,rmin=rmin,rmax=rmax)
            image[~roi_mask] = 0
        if style == "beam":
            # Mask out beam
            roi_mask = create_circular_mask(h,w,rmin=rmin, rmax=h)
            image[~roi_mask] = 0
        if style == "outside":
            # Mask area outside outer ring
            inv_roi_mask = create_circular_mask(h,w,rmin=rmax)
            image[inv_roi_mask] = 0

        return image

    def save(self, parent_dir=None, samples_dir=None, output_dir=None,
            output_format="txt", rescale=False):
        """
        Save preprocessed image to file
        Inputs:
        - output_dir: Output directory
        - output_format: Output formats are "txt" or "png"
        - output_style: according to preprocessing plan type
        """
        if not samples_dir:
            samples_dir = self.samples_dir
        if not parent_dir:
            parent_dir = self.parent_dir
        timestamp = self.timestamp
        # Make sure cache is not empty
        if self.cache == {}:
            raise ValueError("Image cache is empty, please call preprocess method first.")

        # Get filename info
        filenames_fullpaths = self.filenames_fullpaths
        # Store output directory info
        if not output_dir:
            if not self.output_dir:
                # Create output directory if it does not exist
                if samples_dir:
                    output_dir_name = "preprocessed_{}_{}".format(
                                            samples_dir, timestamp)
                else:
                    output_dir_name = "preprocessed_{}".format(timestamp)
                output_dir = os.path.join(parent_dir, output_dir_name)
                os.makedirs(output_dir, exist_ok=True)
            else:
                output_dir = self.output_dir
                os.makedirs(output_dir, exist_ok=True)
        print("Saving to", output_dir, "...")

        # Write params to file
        params_dir = os.path.join(output_dir,"params")
        os.makedirs(params_dir, exist_ok=True)
        with open(os.path.join(params_dir,"params.txt"),"w") as paramsfile:
            paramsfile.write(json.dumps(params,indent=4))

        for plan in self.plans:
            output_style = INVERSE_OUTPUT_MAP.get(plan)
            output_style_abbreviation = ABBREVIATIONS.get(output_style)

            # Create output directory for plan
            plan_output_dir = os.path.join(output_dir, output_style)
            os.makedirs(plan_output_dir, exist_ok=True)

            for idx, filename_fullpath in enumerate(filenames_fullpaths):
                filename = os.path.basename(filename_fullpath)

                # Set the output based on output specifications
                try:
                    cache = self.cache["{}".format(output_style)]
                except KeyError as err:
                    print("Could not find image cache for style {}.".format(output_style))
                    raise err

                # Get the image from the cache
                try:
                    output = cache[idx]
                except IndexError as err:
                    print("Error accessing image cache.")
                    raise err

                if rescale:
                    output = convert_to_cv2_img(output)[:,:,0]

                # Save output as text
                if output_format == "txt":
<<<<<<< HEAD
                    save_filename = "preprocessed_{}".format(filename)
                    save_filename_fullpath = os.path.join(output_dir, save_filename)
                    np.savetxt(save_filename_fullpath,output.astype(np.uint32),fmt='%i')

                # Save output as image
                if output_format == "png":
                    save_filename = "preprocessed_{}.png".format(filename)
                    save_filename_fullpath = os.path.join(output_dir, save_filename)
                    imageio.imwrite(save_filename_fullpath, output.astype(np.uint32))
=======
                    save_filename = "{}_{}".format(output_style_abbreviation, filename)
                    save_filename_fullpath = os.path.join(plan_output_dir, save_filename)
                    np.savetxt(save_filename_fullpath,output.astype(np.uint16),fmt='%i')

                # Save output as image
                if output_format == "png":
                    save_filename = "{}_{}.png".format(output_style_abbreviation, filename)
                    save_filename_fullpath = os.path.join(plan_output_dir, save_filename)
                    imageio.imwrite(save_filename_fullpath, output.astype(np.uint16))
>>>>>>> 29e61098


if __name__ == "__main__":
    """
    Commandline interface

    Directory specifications:
    - Specify the full input_dir and output_dir, or
    - specify the parent_dir, the samples_dir,
      and the program will create a timestamped output directory.

    Parameters specifications:
    - Provide the full path to the params file, or
    - provide a JSON-encoded string of parameters.

    Plans specifications:
    - Provide the plans as a csv (e.g. "plan1,plan2"), or
    - provide the plans in the params (e.g. {... "plans": ["plan1", "plan2"]})


    """
    print("Start preprocessing...")

    # Set up argument parser
    parser = argparse.ArgumentParser()
    # Set up parser arguments
    parser.add_argument(
            "--parent_dir", default=None,
            help="The parent directory to analyze")
    parser.add_argument(
            "--samples_dir", default=None,
            help="The subdirectory name of samples to analyze")
    parser.add_argument(
            "--input_dir", default=None,
            help="The files directory to analyze")
    parser.add_argument(
            "--output_dir", default=None,
            help="The directory to preprocessing results")
    parser.add_argument(
            "--params_file", default=None,
            help="The filename with parameters for preprocessing")
    parser.add_argument(
            "--params", default=None,
            help="A JSON-encoded string of parameters for preprocessing")
    parser.add_argument(
            "--plans", default=None,
            help="The plans for preprocessing")

    args = parser.parse_args()

    # Set variables based on input arguments
    # Set directory info
    parent_dir = args.parent_dir
    samples_dir = args.samples_dir
    input_dir = args.input_dir
    output_dir = args.output_dir

    # If parent_dir and samples_dir are set, and input_dir and output_dir
    # are empty, then set input_dir and output_dir appropriately
    if parent_dir and samples_dir and not input_dir and not output_dir:
        input_dir = os.path.join(parent_dir, samples_dir)
    # If parent_dir and samples_dir are not set, but input_dir and output_dir
    # are set, then just use those
    elif input_dir and output_dir:
        pass
    else:
        raise ValueError("Must specify parent_dir and samples_dir or input_dir")

    # Get parameters from file or from JSON string commandline argument
    params_file = args.params_file
    params_json = args.params
    if params_file:
        with open(params_file,"r") as params_fp:
            params = json.loads(params_fp.read())
    elif args.params:
        params = json.loads(params_json)
    else:
        raise ValueError("Parameters file or JSON string required.")

    # Get plans from comma-separated values or from parameters
    plans_csv = args.plans
    if plans_csv:
        plans = args.plans.split(",")
    else:
        plans = params.get("plans")
    if not plans:
        raise ValueError("Plans required.")

    # Instantiate PreprocessData class
    preprocessor = PreprocessData(input_dir=input_dir, output_dir=output_dir,
            parent_dir=parent_dir, samples_dir=samples_dir, params=params)

    # Run preprocessing
    preprocessor.preprocess(visualize=False, plans=plans,
            mask_style=params.get("crop_style"))

    # Save
    preprocessor.save(output_format="txt", rescale=False)
    print("Done preprocessing.")<|MERGE_RESOLUTION|>--- conflicted
+++ resolved
@@ -465,7 +465,6 @@
 
                 # Save output as text
                 if output_format == "txt":
-<<<<<<< HEAD
                     save_filename = "preprocessed_{}".format(filename)
                     save_filename_fullpath = os.path.join(output_dir, save_filename)
                     np.savetxt(save_filename_fullpath,output.astype(np.uint32),fmt='%i')
@@ -475,17 +474,6 @@
                     save_filename = "preprocessed_{}.png".format(filename)
                     save_filename_fullpath = os.path.join(output_dir, save_filename)
                     imageio.imwrite(save_filename_fullpath, output.astype(np.uint32))
-=======
-                    save_filename = "{}_{}".format(output_style_abbreviation, filename)
-                    save_filename_fullpath = os.path.join(plan_output_dir, save_filename)
-                    np.savetxt(save_filename_fullpath,output.astype(np.uint16),fmt='%i')
-
-                # Save output as image
-                if output_format == "png":
-                    save_filename = "{}_{}.png".format(output_style_abbreviation, filename)
-                    save_filename_fullpath = os.path.join(plan_output_dir, save_filename)
-                    imageio.imwrite(save_filename_fullpath, output.astype(np.uint16))
->>>>>>> 29e61098
 
 
 if __name__ == "__main__":
