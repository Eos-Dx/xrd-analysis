import os
import glob
import argparse
import json
from datetime import datetime

import numpy as np
import pandas as pd

import matplotlib.pyplot as plt
import matplotlib as mpl
import matplotlib.colors as colors

from scipy import ndimage
from skimage.filters import threshold_local
from skimage.transform import rotate
import imageio

from eosdxanalysis.preprocessing.center_finding import find_center
from eosdxanalysis.preprocessing.center_finding import find_centroid
from eosdxanalysis.preprocessing.utils import create_circular_mask
from eosdxanalysis.preprocessing.utils import gen_rotation_line
from eosdxanalysis.preprocessing.utils import get_angle
from eosdxanalysis.preprocessing.denoising import filter_strays
from eosdxanalysis.preprocessing.image_processing import centerize
from eosdxanalysis.preprocessing.image_processing import convert_to_cv2_img
from eosdxanalysis.preprocessing.image_processing import crop_image
from eosdxanalysis.preprocessing.image_processing import quadrant_fold


"""
Performs preprocessing pipeline
"""

ABBREVIATIONS = {
        # output style: output style abbreviation
        "centered_rotated": "CR",
        "centered_rotated_quad_folded": "CRQF",
        "local_thresh_centered_rotated": "LTCR",
        "local_thresh_centered_rotated_quad_folded": "LTCRQF",
        }

OUTPUT_MAP = {
        # Maps output style to input plan
        "centered_rotated":"centerize_rotate",
        "centered_rotated_quad_folded":"centerize_rotate_quad_fold",
        "local_thresh_centered_rotated":"local_thresh_centerize_rotate",
        "local_thresh_centered_rotated_quad_folded":"local_thresh_centerize_rotate_quad_fold",
        }

INVERSE_OUTPUT_MAP = {
        # Maps preprocessing plan to output style
        "centerize_rotate":"centered_rotated",
        "centerize_rotate_quad_fold":"centered_rotated_quad_folded",
        "local_thresh_centerize_rotate":"local_thresh_centered_rotated",
        "local_thresh_centerize_rotate_quad_fold":"local_thresh_centered_rotated_quad_folded",
        }


class PreprocessData(object):
    """
    Class to run processing pipeline on data set.
    """

    def __init__(self, filename=None, parent_dir=None, samples_dir=None,
            input_dir=None, output_dir=None, params={}):
        # Store input and output directories
        self.parent_dir = parent_dir
        self.samples_dir = samples_dir
        self.input_dir = input_dir
        self.output_dir = output_dir

        # If we are provided with a single image, set its full path
        if filename != None and input_dir != None:
            # Collect full file fullpath into a single-element list
            filenames_fullpaths = [os.path.join(input_dir, filename)]

        # Else we are provided with an input directory
        elif filename == None and input_dir != None:
            # Get sorted list of filenames
            filenames_fullpaths = glob.glob(os.path.join(input_dir,"*.txt"))
            filenames_fullpaths.sort()

        # Store filenames (these are full paths)
        self.filenames_fullpaths = filenames_fullpaths

        # Load data from files and store
        # Vectorization/parallelization
        # df_list = [pd.read_csv(datafile) for datafile in filenames_fullpaths]
        # self.df_list = df_list

        # Store parameters
        self.params = params

        self.cache = {}
        self.cache["original"] = []
        self.cache["local_thresh"] = []
        for plan in OUTPUT_MAP.keys():
            self.cache[plan] = []

        return super().__init__()

    def preprocess(self, denoise=False, visualize=False, plans=["centerize_rotate"],
                        mask_style="both"):
        """
        Run all preprocessing steps

        Plan options include:
        - centerize_rotate
        - quad_fold
        - local_thresh_centerize_rotate
        - local_thresh_quad_fold

        Mask options include:
        - beam
        - corners
        - both
        """
        # Get and set parameters
        self.plans = plans
        params = self.params
        h = params.get("h")
        w = params.get("w")
        beam_rmax = params.get("beam_rmax")
        rmin = params.get("rmin")
        rmax = params.get("rmax")
        eyes_rmin = params.get("eyes_rmin")
        eyes_rmax = params.get("eyes_rmax")
        eyes_blob_rmax = params.get("eyes_blob_rmax")
        eyes_percentile = params.get("eyes_percentile")
        local_thresh_block_size = params.get("local_thresh_block_size")

        # Set mask style from params if crop_style is set
        mask_style = params.get("crop_style", mask_style)

        # Get filename info
        filenames_fullpaths = self.filenames_fullpaths

        # Set timestamp
        timestr = "%Y%m%dT%H%M%S.%f"
        timestamp = datetime.utcnow().strftime(timestr)
        self.timestamp = timestamp

        # sample_count
        for filename_fullpath in filenames_fullpaths:
            # Load file
            sample = np.loadtxt(filename_fullpath)
            # Store original in cache
            self.cache["original"].append(sample)

            for plan in plans:

                if plan == "centerize_rotate":
                    # Centerize and rotate
                    centered_rotated_image, center, new_center, angle = self.centerize_and_rotate(sample)
                    # Set output
                    output = centered_rotated_image

                    if mask_style:
                        output = self.mask(centered_rotated_image, style=mask_style)

                    self.cache["centered_rotated"].append(output)

                if plan == "centerize_rotate_quad_fold":
                    # Centerize and rotate
                    centered_rotated_image, center, new_center, angle = self.centerize_and_rotate(sample)
                    # Quad fold
                    centered_rotated_quad_folded_image = quadrant_fold(centered_rotated_image)
                    # Set output
                    output = centered_rotated_quad_folded_image

                    if mask_style:
                        output = self.mask(centered_rotated_quad_folded_image, style=mask_style)

                    self.cache["centered_rotated_quad_folded"].append(output)

                if plan == "local_thresh_centerize_rotate":
                    # Take local threshold
                    local_thresh_image = threshold_local(sample, local_thresh_block_size)
                    # Centerize and rotate
                    local_thresh_centered_rotated_image, center, new_center, angle = self.centerize_and_rotate(local_thresh_image)
                    # Set output
                    output = local_thresh_centered_rotated_image

                    if mask_style:
                        output = self.mask(local_thresh_centered_rotated_image, style=mask_style)

                    self.cache["local_thresh_centered_rotated"].append(output)

                if plan == "local_thresh_centerize_rotate_quad_fold":
                    # Take local threshold
                    local_thresh_image = threshold_local(sample, local_thresh_block_size)
                    # Centerize and rotate
                    local_thresh_centered_rotated_image, center, new_center, angle = self.centerize_and_rotate(local_thresh_image)
                    # Quad fold
                    local_thresh_centered_rotated_quad_folded_image = quadrant_fold(local_thresh_centered_rotated_image)
                    # Set output
                    output = local_thresh_centered_rotated_quad_folded_image

                    if mask_style:
                        output = self.mask(local_thresh_quad_folded_image, style=mask_style)

                    self.cache["local_thresh_centered_rotated_quad_folded"].append(output)

            if visualize:
                # Recenter image
                local_thresh_image = self.cache["local_thresh"][0]

                # Plot
                fig = plt.figure(dpi=100)
                fig.set_size_inches(4*4,4*1) # x,y
                fig.set_facecolor("white")
                filename = os.path.basename(filename_fullpath)
                fig.suptitle("Preprocessing "+filename)

        #         # Plot histograms
        #         fig.add_subplot(1,2,1)
        #         plt.hist(sample, bins=25, range=(0,100))
        #         plt.title("Original Sample Intensities")

        #         fig.add_subplot(1,2,2)
        #         plt.hist(orig_centered, bins=25, range=(0,100))
        #         plt.title("Centerized Sample Intensities")

        #         print(np.sum(sample),np.sum(orig_centered))

                # Original image
                ax1 = fig.add_subplot(1,4,1)
                plt.imshow(20*np.log10(beam_masked_img+1))
                plt.plot(center[1],center[0],marker='o',color='g')
                ax1.add_artist(mpl.lines.Line2D(*pre_rotation_line,color='g'))
                plt.title("Original [dB+1]")

                # Plot 9A features region of interest
                fig.add_subplot(1,4,2)
                plt.imshow(eye_roi)
    #             plt.imshow(eye_roi_binary)
                plt.plot(initial_max_centroid[1],initial_max_centroid[0],marker='o',color='r')
                plt.plot(eye_max_blob_centroid[1],eye_max_blob_centroid[0],marker='o',color='g')
                plt.title("Feature: 9A Arc Maximas")

                # Final results denoised
                fig.add_subplot(1,4,3)
                plt.imshow(scaled_masked_img)
                plt.plot(256//2,256//2,marker='o',color='g')
                plt.hlines(256//2,256//2-100,256//2+100,color='g')
                plt.title("Rotated Centered Denoised")

                # Original plot preprocessed
                fig.add_subplot(1,4,4)
                plt.imshow(20*np.log10(orig_preprocessed+1))
                plt.title("Rotated Centered Original [dB+1]")

        #         # Quadrant-folded image
        #         fig.add_subplot(1,4,4)
        #         plt.imshow(quad_masked)
        #         plt.title("Quadrant-Folded Original [dB+1]")

                plt.show()

    def find_eye_rotation_angle(self, image, center):
        """
        Find the rotation angle of the original XRD pattern using the following steps:
        1. Find centroid maximum intensities in 9A "eye" feature region
        2. Convert 9A features to binary blobs and find centroid
        3. Calculate rotation angle from image center to blob centroid

        We work on the original image here to find the rotation angle,
        not on the centered and rotated image.

        Inputs:
        - image
        - center of image
        """
        params = self.params
        h = params.get("h")
        w = params.get("w")
        beam_rmax = params.get("beam_rmax")
        rmin = params.get("rmin")
        rmax = params.get("rmax")
        eyes_rmin = params.get("eyes_rmin")
        eyes_rmax = params.get("eyes_rmax")
        eyes_blob_rmax = params.get("eyes_blob_rmax")
        eyes_percentile = params.get("eyes_percentile")
        local_thresh_block_size = params.get("local_thresh_block_size")

        # 1. Find the 9A arc maxima features

        # Perform local thresholding on original
        local_thresh_image = threshold_local(image, local_thresh_block_size)

        # Add local threshold image to cache
        self.cache["local_thresh"].append(local_thresh_image)

        # Apply circular mask as a digital beamstop to center
        beam_mask = create_circular_mask(h,w,center=center,rmin=rmin,rmax=rmax)
        # masked_image = np.copy(local_thresh_image)
        masked_image = np.copy(image)
        masked_image[~beam_mask] = 0

        # Get the max_centroid as a starting guess
        initial_max_centroid = find_center(masked_image,mask_center=center,
                method="max_centroid",rmin=eyes_rmin,rmax=eyes_rmax)

        # 2. Use percentile thresholding to convert 9A arc maxima features to blobs

        # Create mask for eye region
        eye_mask = create_circular_mask(h,w,center=center,rmin=eyes_rmin,rmax=eyes_rmax)
        # Use local threshold results
        eye_roi = np.copy(local_thresh_image)
        eye_roi[~eye_mask] = 0
        eye_roi_binary = np.copy(eye_roi)
        # Calculate percentile
        percentile = np.percentile(eye_roi_binary,eyes_percentile)

        # Binary threshold based on percentile
        eye_roi_binary[eye_roi_binary < percentile] = 0
        eye_roi_binary[eye_roi_binary >= percentile] = 1

        # Now calculate centroid of max blob

        # Now set region of interest for maximum
        eye_max_roi_mask = create_circular_mask(h,w,center=initial_max_centroid,rmax=eyes_blob_rmax)
        # Mask out areas outside of eye max roi
        eye_max_roi = np.copy(eye_roi_binary)
        eye_max_roi[~eye_max_roi_mask] = 0
        # Take centroid of this
        eye_max_roi_coordinates = np.array(np.where(eye_max_roi == 1)).T

        centroid = None
        if eye_max_roi_coordinates:
            centroid = find_centroid(eye_max_roi_coordinates)

        if not centroid:
            centroid = initial_max_centroid

        # 3. Calculate the rotation angle of the XRD pattern using result from 9A feature analysis

        # Calculate angle between two points
        angle = get_angle(center, centroid)
        return angle

    def centerize_and_rotate(self, image):
        """
        Given an input image, perform the following steps:
        1. determine its center
        2. centerize
        3. find rotation angle
        4. rotate
        """
        params = self.params
        h = params.get("h")
        w = params.get("w")
        beam_rmax = params.get("beam_rmax")
        rmin = params.get("rmin")
        rmax = params.get("rmax")

        # Find center using original image
        center = find_center(image,method="max_centroid",rmax=beam_rmax)
        # Find eye rotation using original image
        angle = self.find_eye_rotation_angle(image, center)
        # Centerize the image
        centered_image_large, new_center = centerize(image, center)
        # Rotate the image
        # Note temporary center notation switch to col, row
        # in skimage.transform.rotate
        centered_rotated_image_large = rotate(centered_image_large, -angle,
                                        resize=False,
                                        center=(new_center[1], new_center[0]))
        # Crop to original size
        centered_rotated_image = crop_image(centered_rotated_image_large, h, w, new_center)
        return centered_rotated_image, center, new_center, angle

    def mask(self, image, style="both"):
        """
        Mask an image according to style:
        - "beam" means beam mask only
        - "outer" means outer ring mask only
        - "both" means annulus
        """
        params = self.params
        h = params.get("h")
        w = params.get("w")
        rmin = params.get("rmin")
        rmax = params.get("rmax")

        # Mask
        if style == "both":
            # Mask out beam and area outside outer ring
            roi_mask = create_circular_mask(h,w,rmin=rmin,rmax=rmax)
            image[~roi_mask] = 0
        if style == "beam":
            # Mask out beam
            roi_mask = create_circular_mask(h,w,rmin=rmin, rmax=h)
            image[~roi_mask] = 0
        if style == "outside":
            # Mask area outside outer ring
            inv_roi_mask = create_circular_mask(h,w,rmin=rmax)
            image[inv_roi_mask] = 0

        return image

    def save(self, parent_dir=None, samples_dir=None, output_dir=None,
            output_format="txt", rescale=False):
        """
        Save preprocessed image to file
        Inputs:
        - output_dir: Output directory
        - output_format: Output formats are "txt" or "png"
        - output_style: according to preprocessing plan type
        """
        if not samples_dir:
            samples_dir = self.samples_dir
        if not parent_dir:
            parent_dir = self.parent_dir
        timestamp = self.timestamp
        # Make sure cache is not empty
        if self.cache == {}:
            raise ValueError("Image cache is empty, please call preprocess method first.")

        # Get filename info
        filenames_fullpaths = self.filenames_fullpaths
        # Store output directory info
        if not output_dir:
            if not self.output_dir:
                # Create output directory if it does not exist
                if samples_dir:
                    output_dir_name = "preprocessed_{}_{}".format(
                                            samples_dir, timestamp)
                else:
                    output_dir_name = "preprocessed_{}".format(timestamp)
                output_dir = os.path.join(parent_dir, output_dir_name)
                os.makedirs(output_dir, exist_ok=True)
            else:
                output_dir = self.output_dir
                os.makedirs(output_dir, exist_ok=True)
        print("Saving to", output_dir, "...")

        # Write params to file
<<<<<<< HEAD
        params_dir = output_dir
        with open(os.path.join(params_dir,"params.txt"),"w") as paramsfile:
=======
        with open(os.path.join(output_dir,"params.txt"),"w") as paramsfile:
>>>>>>> 39a4264a
            paramsfile.write(json.dumps(self.params,indent=4))

        for plan in self.plans:
            output_style = INVERSE_OUTPUT_MAP.get(plan)
            output_style_abbreviation = ABBREVIATIONS.get(output_style)

            # Create output directory for plan
            plan_output_dir = os.path.join(output_dir, output_style)
            os.makedirs(plan_output_dir, exist_ok=True)

            for idx, filename_fullpath in enumerate(filenames_fullpaths):
                filename = os.path.basename(filename_fullpath)

                # Set the output based on output specifications
                try:
                    cache = self.cache["{}".format(output_style)]
                except KeyError as err:
                    print("Could not find image cache for style {}.".format(output_style))
                    raise err

                # Get the image from the cache
                try:
                    output = cache[idx]
                except IndexError as err:
                    print("Error accessing image cache.")
                    raise err

                if rescale:
                    output = convert_to_cv2_img(output)[:,:,0]

                # Save output as text
                if output_format == "txt":
                    save_filename = "{}_{}".format(output_style_abbreviation, filename)
                    save_filename_fullpath = os.path.join(plan_output_dir, save_filename)
                    np.savetxt(save_filename_fullpath,output.astype(np.uint32),fmt='%i')

                # Save output as image
                if output_format == "png":
                    save_filename = "{}_{}.png".format(output_style_abbreviation, filename)
                    save_filename_fullpath = os.path.join(plan_output_dir, save_filename)
                    imageio.imwrite(save_filename_fullpath, output.astype(np.uint32))


if __name__ == "__main__":
    """
    Commandline interface

    Directory specifications:
    - Specify the full input_dir and output_dir, or
    - specify the parent_dir, the samples_dir,
      and the program will create a timestamped output directory.

    Parameters specifications:
    - Provide the full path to the params file, or
    - provide a JSON-encoded string of parameters.

    Plans specifications:
    - Provide the plans as a csv (e.g. "plan1,plan2"), or
    - provide the plans in the params (e.g. {... "plans": ["plan1", "plan2"]})


    """
    print("Start preprocessing...")

    # Set up argument parser
    parser = argparse.ArgumentParser()
    # Set up parser arguments
    parser.add_argument(
            "--parent_dir", default=None,
            help="The parent directory to analyze")
    parser.add_argument(
            "--samples_dir", default=None,
            help="The subdirectory name of samples to analyze")
    parser.add_argument(
            "--input_dir", default=None,
            help="The files directory to analyze")
    parser.add_argument(
            "--output_dir", default=None,
            help="The directory to preprocessing results")
    parser.add_argument(
            "--params_file", default=None,
            help="The filename with parameters for preprocessing")
    parser.add_argument(
            "--params", default=None,
            help="A JSON-encoded string of parameters for preprocessing")
    parser.add_argument(
            "--plans", default=None,
            help="The plans for preprocessing")

    args = parser.parse_args()

    # Set variables based on input arguments
    # Set directory info
    parent_dir = args.parent_dir
    samples_dir = args.samples_dir
    input_dir = args.input_dir
    output_dir = args.output_dir

    # If parent_dir and samples_dir are set, and input_dir and output_dir
    # are empty, then set input_dir and output_dir appropriately
    if parent_dir and samples_dir and not input_dir and not output_dir:
        input_dir = os.path.join(parent_dir, samples_dir)
    # If parent_dir and samples_dir are not set, but input_dir and output_dir
    # are set, then just use those
    elif input_dir and output_dir:
        pass
    else:
        raise ValueError("Must specify parent_dir and samples_dir or input_dir")

    # Get parameters from file or from JSON string commandline argument
    params_file = args.params_file
    params_json = args.params
    if params_file:
        with open(params_file,"r") as params_fp:
            params = json.loads(params_fp.read())
    elif args.params:
        params = json.loads(params_json)
    else:
        raise ValueError("Parameters file or JSON string required.")

    # Get plans from comma-separated values or from parameters
    plans_csv = args.plans
    if plans_csv:
        plans = args.plans.split(",")
    else:
        plans = params.get("plans")
    if not plans:
        raise ValueError("Plans required.")

    # Instantiate PreprocessData class
    preprocessor = PreprocessData(input_dir=input_dir, output_dir=output_dir,
            parent_dir=parent_dir, samples_dir=samples_dir, params=params)

    # Run preprocessing
    preprocessor.preprocess(visualize=False, plans=plans,
            mask_style=params.get("crop_style"))

    # Save
    preprocessor.save(output_format="txt", rescale=False)
    print("Done preprocessing.")<|MERGE_RESOLUTION|>--- conflicted
+++ resolved
@@ -437,12 +437,7 @@
         print("Saving to", output_dir, "...")
 
         # Write params to file
-<<<<<<< HEAD
-        params_dir = output_dir
-        with open(os.path.join(params_dir,"params.txt"),"w") as paramsfile:
-=======
         with open(os.path.join(output_dir,"params.txt"),"w") as paramsfile:
->>>>>>> 39a4264a
             paramsfile.write(json.dumps(self.params,indent=4))
 
         for plan in self.plans:
