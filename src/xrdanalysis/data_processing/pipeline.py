from joblib import dump

import pandas as pd
from sklearn.metrics import accuracy_score, precision_score, roc_auc_score
from sklearn.model_selection import train_test_split
from sklearn.pipeline import Pipeline

from xrdanalysis.data_processing.utility_functions import (
    calculate_optimal_threshold,
    generate_roc_curve,
)


class MLPipeline:
    """Builds a modular pipeline for data wrangling, preprocessing,
    and estimator training."""

    def __init__(
        self,
        data_wrangling_steps=None,
        splitter=train_test_split,
        preprocessing_steps=None,
        estimator=None,
    ):
        self.data_wrangling_steps = (
            data_wrangling_steps if data_wrangling_steps is not None else []
        )
        self.splitter = splitter
        self.preprocessing_steps = (
            preprocessing_steps if preprocessing_steps is not None else []
        )
        self.estimator = [estimator]
        self.trained_preprocessor = None
        self.trained_estimator = None

    def add_data_wrangling_step(self, name, transformer, position=None):
        if position is not None:
            self.data_wrangling_steps.insert(position, (name, transformer))
        else:
            self.data_wrangling_steps.append((name, transformer))

    def add_preprocessing_step(self, name, transformer, position=None):
        if position is not None:
            self.preprocessing_steps.insert(position, (name, transformer))
        else:
            self.preprocessing_steps.append((name, transformer))

    def set_estimator(self, estimator):
        self.estimator = [estimator]

    def set_splitter(self, splitter):
        self.splitter = splitter

    def wrangle(self, data):
        """Apply the wrangling steps to the entire dataset."""
        data_wrangling_pipeline = Pipeline(self.data_wrangling_steps)

        # Apply wrangling pipeline to the full dataset
        data_wrangled = data_wrangling_pipeline.transform(data)

        return data_wrangled

<<<<<<< HEAD
    def preprocess(self, data):
        """Apply the prossecing steps to the entire dataset."""
        return self.trained_preprocessing.transform(data)

    def wrangle_transform(self, data):
        """Apply the wrangling steps to the entire dataset."""
        data_all = Pipeline(self.data_wrangling_steps + self.preprocessing_steps)

        self.train_preprocessor(self.wrangle(data))

        return data_all.transform(data)
=======
    def wrangle_preprocess_train_transform(self, data):
        """Apply the wrangling steps to the entire dataset."""
        data_wrangling_preprocessing_pipeline = Pipeline(
            self.data_wrangling_steps + self.preprocessing_steps
        )

        # Apply wrangling pipeline to the full dataset
        data_wrangled_preprocessed = (
            data_wrangling_preprocessing_pipeline.fit_transform(data)
        )

        return data_wrangled_preprocessed
>>>>>>> 10030ea5

    def infer_y(self, X, y_column, y_value=None):
        """Infer the y values from the wrangled dataset."""
        if y_value is not None:
            # Return a boolean series where y equals y_value
            return X[y_column] == y_value
        return X[
            y_column
        ]  # Return the entire series if no filtering is needed

    def train_preprocessor(self, data):
        """Train preprocessor."""
        data_preprocessing_pipeline = Pipeline(self.preprocessing_steps)

        # Apply wrangling pipeline to the full dataset
        data_preprocessing_pipeline.fit(data)

        self.trained_preprocessor = data_preprocessing_pipeline

        return self.trained_preprocessor

    def train_estimator(self, X, y):
        """Initialize and fit the preprocessing and estimator pipeline."""
        # Initialize the pipeline of preprocessing steps and estimator
        estimator_pipeline = Pipeline(self.estimator)

        # Fit the pipeline
        estimator_pipeline.fit(X, y)

        # Store the fitted pipeline
        self.trained_estimator = estimator_pipeline

        return self.trained_estimator

    def predict(self, X, wrangle=False, preprocess=True):
        """Predict using the trained pipeline."""
        if not self.trained_estimator:
            raise RuntimeError("Estimator has not been fitted yet.")
        X = X.copy()
        if wrangle:
            X = self.wrangle(X)
        if preprocess:
            if not self.trained_preprocessor:
                raise RuntimeError("Preprocessing has not been fitted yet.")
            X = self.trained_preprocessor.transform(X)
        # Use the trained pipeline for prediction (preprocessing + estimator)
        return self.trained_estimator.predict(X)

    def predict_proba(self, X, wrangle=False, preprocess=True):
        """Predict using the trained pipeline."""
        if not self.trained_estimator:
            raise RuntimeError("Estimator has not been fitted yet.")
        X = X.copy()
        if wrangle:
            X = self.wrangle(X)
        if preprocess:
            if not self.trained_preprocessing:
                raise RuntimeError("Preprocessing has not been fitted yet.")
            X = self.preprocess(X)
        # Use the trained pipeline for prediction (preprocessing + estimator)
        return self.trained_estimator.predict_proba(X)

    def validate(self, y_true, y_pred, y_score, metrics=["accuracy", "roc_auc"],
                 show_flag=False, print_flag=False
                 ):
        """Validate the trained estimator on test data using
        specified metrics."""
        # Calculate and return the desired metrics
        results = {}
        if "accuracy" in metrics:
            results["accuracy"] = accuracy_score(y_true, y_pred)

        if "roc_auc" in metrics:
            if show_flag:
                generate_roc_curve(y_true, y_score)
            results["roc_auc"] = roc_auc_score(y_true, y_score)

        if "precision" in metrics:
            results["precision"] = precision_score(y_true, y_pred)
        if print_flag:
            print(results)

    def train(self,
        X,
        y_column,
        y_value=None,
        y_data=None,
        wrangle=True,
        split=True,
        preprocess=True,
        print_flag=True,
        show_flag=False,
        **split_args

    ):
        """Run the full pipeline: wrangle, split, fit, predict
        and validate on test data."""
        X = X.copy()
        # Wrangle the data
        if wrangle:
            X = self.wrangle(X)

        if y_data is None:
            y = self.infer_y(X, y_column, y_value)
        else:
            y = y_data

        if split:
            # Split the data (with optional arguments for custom splits)
            X_train, X_test, y_train, y_test = self.splitter(
                X, y, **split_args
            )
        else:
            X_train = X
            y_train = y
            X_test = X
            y_test = y

        # Fit the pipeline on training data
        if preprocess:
            self.train_preprocessor(X_train)
            X_train = self.trained_preprocessor.transform(X_train)
            X_test = self.trained_preprocessor.transform(X_test)

        estimator = self.train_estimator(X_train, y_train)

        y_pred = estimator.predict(X_test)
        y_score = estimator.predict_proba(X_test)[:, 1]

        # Validate the training results
        self.validate(y_test, y_pred, y_score,
                      print_flag=print_flag, show_flag=show_flag)
        _, _, _, self.optimal_threshold = calculate_optimal_threshold(
            y_test, y_score
        )

    def export_pipeline(self, wrangle=False, preprocess=True, save_path=None):
        """Export the pipeline"""
        if not self.trained_estimator:
            raise RuntimeError("Estimator has not been fitted yet.")

        if wrangle and preprocess:
            full_pipeline = Pipeline(
                steps=[
                    *self.data_wrangling_steps,
                    *self.trained_preprocessor.steps,
                    *self.trained_estimator.steps,
                ]
            )
        elif wrangle:
            full_pipeline = Pipeline(
                steps=[
                    *self.data_wrangling_steps,
                    *self.trained_estimator.steps,
                ]
            )
        elif preprocess:
            full_pipeline = Pipeline(
                steps=[
                    *self.trained_preprocessor.steps,
                    *self.trained_estimator.steps,
                ]
            )
        else:
            full_pipeline = self.trained_estimator

        full_pipeline.optimal_threshold = self.optimal_threshold

        if save_path:
            dump(full_pipeline, save_path)

        return full_pipeline

    def export_predictions(
        self, data, save_path, wrangle=False, preprocess=True
    ):
        if not self.trained_estimator:
            raise RuntimeError("Estimator has not been fitted yet.")

        model = self.export_pipeline(wrangle, preprocess)

        y_score = model.predict_proba(data)[:, 1]
        y_pred = y_score > model.optimal_threshold
        df_saxs_pred = pd.DataFrame(
            data=y_pred, index=data.index, columns=["cancer_diagnosis"]
        )

        df_saxs_pred.to_csv(save_path)<|MERGE_RESOLUTION|>--- conflicted
+++ resolved
@@ -60,7 +60,6 @@
 
         return data_wrangled
 
-<<<<<<< HEAD
     def preprocess(self, data):
         """Apply the prossecing steps to the entire dataset."""
         return self.trained_preprocessing.transform(data)
@@ -72,7 +71,7 @@
         self.train_preprocessor(self.wrangle(data))
 
         return data_all.transform(data)
-=======
+
     def wrangle_preprocess_train_transform(self, data):
         """Apply the wrangling steps to the entire dataset."""
         data_wrangling_preprocessing_pipeline = Pipeline(
@@ -85,7 +84,6 @@
         )
 
         return data_wrangled_preprocessed
->>>>>>> 10030ea5
 
     def infer_y(self, X, y_column, y_value=None):
         """Infer the y values from the wrangled dataset."""
@@ -169,18 +167,17 @@
             print(results)
 
     def train(self,
-        X,
-        y_column,
-        y_value=None,
-        y_data=None,
-        wrangle=True,
-        split=True,
-        preprocess=True,
-        print_flag=True,
-        show_flag=False,
-        **split_args
-
-    ):
+              X,
+              y_column,
+              y_value=None,
+              y_data=None,
+              wrangle=True,
+              split=True,
+              preprocess=True,
+              print_flag=True,
+              show_flag=False,
+              **split_args
+              ):
         """Run the full pipeline: wrangle, split, fit, predict
         and validate on test data."""
         X = X.copy()
