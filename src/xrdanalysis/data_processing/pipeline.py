--- conflicted
+++ resolved
@@ -180,17 +180,10 @@
             y_test, y_score
         )
 
-<<<<<<< HEAD
-    def export_pipeline(self, wrangle=False, save_path=None):
+    def export_pipeline(self, wrangle=False, preprocess=True, save_path=None):
         """Export the pipeline"""
-        if not self.trained_pipeline:
-            raise RuntimeError("Pipeline has not been fitted yet.")
-=======
-    def export_pipeline(self, wrangle=False, preprocess=True, save_path=None):
-        "Export the pipeline"
         if not self.trained_estimator:
             raise RuntimeError("Estimator has not been fitted yet.")
->>>>>>> 915d84bc
 
         if wrangle and preprocess:
             full_pipeline = Pipeline(
