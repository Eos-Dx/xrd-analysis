"""
This file includes functions and classes essential for dealing
with EosDX DB for data extraction
"""

import zipfile
from dataclasses import dataclass
from pathlib import Path
from typing import Dict, Union

import numpy as np
import pandas as pd
import requests

UNZIP_PATH_DATA = Path("./unzipped_data/")
UNZIP_PATH_BLIND_DATA = Path("./unzipped_blind_data/")
URL_DATA = "https://api.eosdx.com/api/getmultiple"
URL_BLIND_DATA = "https://api.eosdx.com/api/getblinddata"


@dataclass
class RequestDB:
    """
    RequestDB is a dataclass used to store essential info for
    requests to the server.

    Attributes:
        api_key (str): The API key used for authentication.
        form (Dict[str, str]): A dictionary containing form data for the
        request.
        url (str): The URL of the server. Defaults to a predefined URL.
        unzip_path (Union[str, Path]): The path where downloaded files should
        be unzipped. Defaults to a predefined path.
    """

    api_key: str
    form: Dict[str, str]
    file_name: str
    url: str
    unzip_path: Union[str, Path]


def download_data(api_key: str, form: Dict[str, str], url: str, file_name: str):
    """
<<<<<<< HEAD
    The function download the required data from eosdx DB
    :param api_key: the API key as string
    :param form: JSON like dict request form, see API.md
    description for information
    form = {'key': 'your-access-key', 'cancer_tissue': True,
     'measurement_id': '< 3', 'measurement_date': '2023-04-07'}

    for blind data
    form = {'study': '2', # 1 for california, 2 for keele, 3 for mice data
           'key': key, #
           'machine': '3', # 1 for Cu, 2 for Mo in california, 3 for keele,
           'manual_distance': '160'}

    :param url:
    URL_DATA = "https://api.eosdx.com/api/getmultiple"
    URL_BLIND_DATA = "https://api.eosdx.com/api/getblinddata"
    :file_name: name of file where the data will be downloaded
=======
    Download the required data from the EOSDX DB.

    :param api_key: The API key as a string.
    :param form: JSON-like dictionary request form. See API.md for more
    information.
                 Example form: {'key': 'your-access-key',
                                'cancer_tissue': True,
                                'measurement_id': '< 3',
                                'measurement_date': '2023-04-07'}
                 Defaults to an empty dictionary.
    :param url: The URL of the server. Defaults to a predefined URL.
    :param where: The location where the downloaded data will be saved.
    Defaults to "data.zip".
>>>>>>> 7b7f3a87
    :return: None
    """
    form["key"] = api_key
    response = requests.post(url, form, stream=True)
    block_size = 1024
    with open(file_name, "wb") as file:
        for data in response.iter_content(block_size):
            file.write(data)


def unzip_data(file_name: str, unzip_path: str):
    """
    Unzip data downloaded from the server to the specified unzip_path folder.

    :param unzip_path: The path where the data will be extracted.
                       Defaults to UNZIP_PATH if not provided.
    :return: None
    """
    with zipfile.ZipFile(file_name, "r") as zf:
        zf.extractall(unzip_path)


def form_df(unzip_path=UNZIP_PATH_DATA) -> pd.DataFrame:
    """
    Generates a pandas DataFrame according to the data downloaded from the DB
    using the EOSDX API.

    :param unzip_path: The path where the downloaded data is extracted.
    Defaults to UNZIP_PATH if not provided.
    :return: A pandas DataFrame containing the data.
    """
    df = pd.read_csv(unzip_path / "description.csv")
    # MANDATORY!!!
    df["measurement_data"] = np.nan
    df["measurement_data"] = df["measurement_data"].astype(object)
    df.set_index("measurement_id", inplace=True)
    # Define the path to the measurements directory as a Path object
    meas_path = unzip_path / "measurements"
    # Use apply with a lambda function to load the matrix and assign
    # it to 'measurement_data' column
    df["measurement_data"] = df.index.map(
        lambda idx: np.load(meas_path / f"{idx}.npy", allow_pickle=True)
    )
    return df


def get_df(request: RequestDB) -> pd.DataFrame:
    """
    Makes a request to the database using the provided RequestDB object
    and returns a pandas DataFrame.

    :param request: A RequestDB object containing essential information
    for the request.
    :return: A pandas DataFrame containing the data retrieved from
    the database.
    """
    download_data(api_key=request.api_key, form=request.form,
                  url=request.url, file_name=request.file_name)
    unzip_data(file_name=request.file_name, unzip_path=request.unzip_path)
    return form_df(request.unzip_path)<|MERGE_RESOLUTION|>--- conflicted
+++ resolved
@@ -42,8 +42,7 @@
 
 def download_data(api_key: str, form: Dict[str, str], url: str, file_name: str):
     """
-<<<<<<< HEAD
-    The function download the required data from eosdx DB
+    Download the required data from the EOSDX DB.
     :param api_key: the API key as string
     :param form: JSON like dict request form, see API.md
     description for information
@@ -60,21 +59,6 @@
     URL_DATA = "https://api.eosdx.com/api/getmultiple"
     URL_BLIND_DATA = "https://api.eosdx.com/api/getblinddata"
     :file_name: name of file where the data will be downloaded
-=======
-    Download the required data from the EOSDX DB.
-
-    :param api_key: The API key as a string.
-    :param form: JSON-like dictionary request form. See API.md for more
-    information.
-                 Example form: {'key': 'your-access-key',
-                                'cancer_tissue': True,
-                                'measurement_id': '< 3',
-                                'measurement_date': '2023-04-07'}
-                 Defaults to an empty dictionary.
-    :param url: The URL of the server. Defaults to a predefined URL.
-    :param where: The location where the downloaded data will be saved.
-    Defaults to "data.zip".
->>>>>>> 7b7f3a87
     :return: None
     """
     form["key"] = api_key
