--- conflicted
+++ resolved
@@ -5,46 +5,6 @@
     "shapes": [
         {
             "id": 1,
-<<<<<<< HEAD
-            "type": "Rectangle",
-            "role": "sample holder",
-            "geometry": {
-                "x": 67.78051567077637,
-                "y": 2798.4183044433576,
-                "width": 1145.9388313293448,
-                "height": 1145.9388313293448
-            }
-        },
-        {
-            "id": 2,
-            "type": "Circle",
-            "role": "include",
-            "geometry": {
-                "x": 138.56103134155262,
-                "y": 2902.7264328002907,
-                "width": 937.322574615478,
-                "height": 982.026058197021
-            }
-        }
-    ],
-    "zone_points": [
-        {
-            "x": 359.0,
-            "y": 3089.0,
-            "type": "user"
-        },
-        {
-            "x": 639.0,
-            "y": 3369.0,
-            "type": "user"
-        },
-        {
-            "x": 884.3749999999999,
-            "y": 3614.0624999999995,
-            "type": "user"
-        }
-    ]
-=======
             "type": "Circle",
             "role": "include",
             "geometry": {
@@ -56,5 +16,4 @@
         }
     ],
     "zone_points": []
->>>>>>> 0906ea5d
 }